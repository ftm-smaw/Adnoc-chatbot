# Material Specification Identification Chatbot

A comprehensive AI-powered chatbot system for material specification identification, supply chain management, and procurement tracking. Built with Flask, LangChain, and Groq API following the same architecture as your mental health chatbot.

## Features

### 🏭 Material Management
- **Material Specification Identification**: AI-powered material classification and identification
- **Work Order (WO) Tracking**: Complete work order lifecycle management
- **Material Request (MR) Processing**: Line item tracking with dates and statuses
- **Purchase Request (PR) Workflows**: Buyer assignment and approval tracking
- **Request for Quotation (RFQ)**: Supplier quotation management
- **Delivery Status Tracking**: Real-time delivery and inspection status

### 🤖 AI Capabilities
- **Document Processing**: Automatically processes PDFs, CSVs, and text files from data folder
- **Intelligent Responses**: Specialized in material standards, procurement procedures, and supply chain
- **Context-Aware Chat**: Maintains conversation history and provides relevant responses
- **Quick Actions**: Pre-defined queries for common material management tasks

### 💾 Data Management
- **SQLite Database**: Stores conversation history and material tracking records
- **Session Tracking**: User session management with statistics
- **Real-time Analytics**: Live dashboard with system metrics
- **Document Storage**: Vector database for efficient document retrieval

### 🎨 Industrial UI Design
- **Professional Theme**: Industrial blue color scheme optimized for manufacturing environments
- **Responsive Design**: Works on desktop, tablet, and mobile devices
- **Real-time Status**: Connection status and typing indicators
- **Dashboard Sidebar**: Quick stats and action buttons

## Quick Start

### Prerequisites
- Python 3.8+
- Groq API key

### Installation

1. **Clone and setup:**
   ```bash
   # Make setup script executable
   chmod +x setup.sh
   
   # Run setup
   ./setup.sh
   ```

2. **Configure API key:**
   ```bash
   # Edit .env file
   nano .env
   
   # Add your Groq API key
   GROQ_API_KEY=your_actual_groq_api_key_here
   ```

3. **Add your data:**
   ```bash
   # Add your material specification documents to data folder
   cp your_material_docs.pdf data/
   cp your_specifications.csv data/
   ```

4. **Start the chatbot:**
   ```bash
   ./start_chatbot.sh
   ```

5. **Access the interface:**
   Open http://localhost:5000 in your browser

## Project Structure

```
material_chatbot_project/
├── material_chatbot_app.py      # Main Flask application
├── templates/
│   └── material_index.html      # Frontend HTML template
├── data/                        # Document storage for RAG
│   ├── material_specifications.csv
│   ├── material_standards.txt
│   └── procurement_procedures.txt
├── vectordb/                    # ChromaDB vector storage
├── logs/                        # Application logs
├── material_chatbot_env/        # Python virtual environment
├── requirements.txt             # Python dependencies
├── .env                         # Environment variables
├── setup.sh                     # Setup script
├── start_chatbot.sh            # Startup script
└── README.md                   # This file
```

## Usage Examples

### Material Identification Queries
- "What is the specification for ASTM A106 steel pipe?"
- "Show me materials with WO-2024-001"
- "List all pending material requests"

### Procurement Tracking
- "What's the status of PR-2024-002?"
- "Show RFQ timeline for stainless steel materials"
- "Which materials are delayed in delivery?"

### Quality Control
- "PMI testing requirements for carbon steel"
- "Material certificate requirements"
- "Inspection procedures for aluminum alloys"

## Technical Architecture

### Backend (Flask + LangChain)
- **Flask**: Web framework with CORS support
- **LangChain**: Document processing and retrieval
- **ChromaDB**: Vector database for embeddings
- **Groq API**: Language model (llama3-70b-8192)
- **SQLite**: Local database for tracking

### Frontend (HTML/CSS/JS)
- **Responsive Design**: Grid layout with sidebar dashboard
- **Industrial Theme**: Blue/gray color scheme
- **Real-time Updates**: AJAX for seamless chat experience
- **Progressive Enhancement**: Works without JavaScript

### Document Processing
- **Multi-format Support**: PDF, CSV, TXT files
- **Chunking Strategy**: 500 characters with 50 overlap
- **Embeddings**: HuggingFace sentence-transformers
- **Retrieval**: Top-3 relevant chunks for context

## Database Schema

### Conversations Table
- `id`: Primary key
- `user_id`: Session identifier
- `user_message`: User input
- `bot_response`: AI response
- `timestamp`: Message time
- `response_time`: Processing duration

### Material Records Table
- `wo_number`: Work Order number
- `mr_number`: Material Request number
- `pr_number`: Purchase Request number
- `rfq_number`: Request for Quotation number
- `buyer_assigned`: Assigned buyer
- `delivery_status`: Current status
- `inspection_status`: Quality control status

## API Endpoints

### Chat API
```
POST /api/chat
Content-Type: application/json

{
  "message": "Your material specification query"
}
```

### Material Records API
```
POST /api/material-record
Content-Type: application/json

{
  "wo_number": "WO-2024-001",
  "mr_number": "MR-001-2024",
  "status": "Active"
}
```

### Statistics API
```
GET /api/stats

Returns:
{
  "total_conversations": 150,
  "avg_response_time": 1.2,
  "total_materials": 45
}
```

## Customization

### Adding New Material Types
1. Update the prompt template in `material_chatbot_app.py`
2. Add new quick action buttons in the HTML template
3. Create specific CSV templates for new material categories

### Extending Database Schema
1. Modify the `init_database()` function
2. Add new API endpoints for additional data types
3. Update the frontend dashboard accordingly

### Styling Modifications
The industrial color scheme uses:
- Primary: `#05aff6` (bright blue)
- Secondary: `#0c2c34` (dark blue-gray)
- Accent: `#90defc` (light blue)
- Background: `#1e303c` (medium blue-gray)

## Troubleshooting

### Common Issues

1. **"TemplateNotFound" Error**
   ```bash
   # Ensure HTML file is in templates directory
   ls templates/material_index.html
   ```

2. **"Invalid API Key" Error**
   ```bash
   # Check .env file
   cat .env | grep GROQ_API_KEY
   ```

3. **No Documents Found**
   ```bash
   # Add documents to data folder
   ls data/
   ```

4. **Port Already in Use**
   ```bash
   # Check if port 5000 is available
   lsof -i :5000
   ```

### Performance Optimization
- Place frequently accessed documents in data/
- Use descriptive filenames for better retrieval
- Regularly clean up old conversation logs
- Monitor vector database size

## Contributing

1. Fork the repository
2. Create a feature branch
3. Make your changes
4. Test thoroughly
<<<<<<< HEAD
5. Submit a pull requests
=======
5. Submit a pull request

>>>>>>> 2ab2c40f

## Support

For issues or questions:
1. Check the troubleshooting section
2. Review the project structure
3. Ensure all prerequisites are met
4. Contact the development team

---

**Ready to revolutionize your material specification identification process!** 🏭🚀<|MERGE_RESOLUTION|>--- conflicted
+++ resolved
@@ -244,12 +244,11 @@
 2. Create a feature branch
 3. Make your changes
 4. Test thoroughly
-<<<<<<< HEAD
-5. Submit a pull requests
-=======
 5. Submit a pull request
 
->>>>>>> 2ab2c40f
+## License
+
+This project is open source and follows the same license terms as your mental health chatbot project.
 
 ## Support
 
